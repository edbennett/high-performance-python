--- conflicted
+++ resolved
@@ -5,401 +5,7 @@
 
 import sys
 import os
-<<<<<<< HEAD
-
-ROOT_AUTHORS = '''\
-FIXME: list authors' names and email addresses.
-'''
-
-ROOT_CITATION = '''\
-FIXME: describe how to cite this lesson.
-'''
-
-ROOT_CONTRIBUTING_MD = '''\
-# Contributing
-
-[Software Carpentry][swc-site] and [Data Carpentry][dc-site] are open source projects,
-and we welcome contributions of all kinds:
-new lessons,
-fixes to existing material,
-bug reports,
-and reviews of proposed changes are all welcome.
-
-## Contributor Agreement
-
-By contributing,
-you agree that we may redistribute your work under [our license](LICENSE.md).
-In exchange,
-we will address your issues and/or assess your change proposal as promptly as we can,
-and help you become a member of our community.
-Everyone involved in [Software Carpentry][swc-site] and [Data Carpentry][dc-site]
-agrees to abide by our [code of conduct](CONDUCT.md).
-
-## How to Contribute
-
-The easiest way to get started is to file an issue
-to tell us about a spelling mistake,
-some awkward wording,
-or a factual error.
-This is a good way to introduce yourself
-and to meet some of our community members.
-
-1.  If you do not have a [GitHub][github] account,
-    you can [send us comments by email][email].
-    However,
-    we will be able to respond more quickly if you use one of the other methods described below.
-
-2.  If you have a [GitHub][github] account,
-    or are willing to [create one][github-join],
-    but do not know how to use Git,
-    you can report problems or suggest improvements by [creating an issue][issues].
-    This allows us to assign the item to someone
-    and to respond to it in a threaded discussion.
-
-3.  If you are comfortable with Git,
-    and would like to add or change material,
-    you can submit a pull request (PR).
-    Instructions for doing this are [included below](#using-github).
-
-## Where to Contribute
-
-1.  If you wish to change this lesson,
-    please work in
-    <https://github.com/swcarpentry/lesson-example/>,
-    which can be viewed at
-    <https://github.com/swcarpentry/lesson-example>.
-
-2.  If you wish to change the example lesson,
-    please work in <https://github.com/swcarpentry/lesson-example>,
-    which documents the format of our lessons
-    and can be viewed at <https://swcarpentry.github.io/lesson-example>.
-
-3.  If you wish to change the template used for workshop websites,
-    please work in <https://github.com/swcarpentry/workshop-template>.
-    The home page of that repository explains how to set up workshop websites,
-    while the extra pages in <https://swcarpentry.github.io/workshop-template>
-    provide more background on our design choices.
-
-4.  If you wish to change CSS style files, tools,
-    or HTML boilerplate for lessons or workshops stored in `_includes` or `_layouts`,
-    please work in <https://github.com/swcarpentry/styles>.
-
-## What to Contribute
-
-There are many ways to contribute,
-from writing new exercises and improving existing ones
-to updating or filling in the documentation
-and submitting [bug reports][issues]
-about things that don't work, aren't clear, or are missing.
-If you are looking for ideas, please see the 'Issues' tab for
-a list of issues associated with this repository,
-or you may also look at the issues for [Data Carpentry][dc-issues]
-and [Software Carpentry][swc-issues] projects.
-
-Comments on issues and reviews of pull requests are just as welcome:
-we are smarter together than we are on our own.
-Reviews from novices and newcomers are particularly valuable:
-it's easy for people who have been using these lessons for a while
-to forget how impenetrable some of this material can be,
-so fresh eyes are always welcome.
-
-## What *Not* to Contribute
-
-Our lessons already contain more material than we can cover in a typical workshop,
-so we are usually *not* looking for more concepts or tools to add to them.
-As a rule,
-if you want to introduce a new idea,
-you must (a) estimate how long it will take to teach
-and (b) explain what you would take out to make room for it.
-The first encourages contributors to be honest about requirements;
-the second, to think hard about priorities.
-
-We are also not looking for exercises or other material that only run on one platform.
-Our workshops typically contain a mixture of Windows, Mac OS X, and Linux users;
-in order to be usable,
-our lessons must run equally well on all three.
-
-## Using GitHub
-
-If you choose to contribute via GitHub, you may want to look at
-[How to Contribute to an Open Source Project on GitHub][how-contribute].
-To manage changes, we follow [GitHub flow][github-flow].
-Each lesson has two maintainers who review issues and pull requests or encourage others to do so.
-The maintainers are community volunteers and have final say over what gets merged into the lesson.
-To use the web interface for contributing to a lesson:
-
-1.  Fork the originating repository to your GitHub profile.
-2.  Within your version of the forked repository, move to the `gh-pages` branch and
-create a new branch for each significant change being made.
-3.  Navigate to the file(s) you wish to change within the new branches and make revisions as required.
-4.  Commit all changed files within the appropriate branches.
-5.  Create individual pull requests from each of your changed branches
-to the `gh-pages` branch within the originating repository.
-6.  If you receive feedback, make changes using your issue-specific branches of the forked
-repository and the pull requests will update automatically.
-7.  Repeat as needed until all feedback has been addressed.
-
-When starting work, please make sure your clone of the originating `gh-pages` branch is up-to-date
-before creating your own revision-specific branch(es) from there.
-Additionally, please only work from your newly-created branch(es) and *not*
-your clone of the originating `gh-pages` branch.
-Lastly, published copies of all the lessons are available in the `gh-pages` branch of the originating
-repository for reference while revising.
-
-## Other Resources
-
-General discussion of [Software Carpentry][swc-site] and [Data Carpentry][dc-site]
-happens on the [discussion mailing list][discuss-list],
-which everyone is welcome to join.
-You can also [reach us by email][email].
-
-[email]: mailto:admin@software-carpentry.org
-[dc-issues]: https://github.com/issues?q=user%3Adatacarpentry
-[dc-lessons]: http://datacarpentry.org/lessons/
-[dc-site]: http://datacarpentry.org/
-[discuss-list]: http://lists.software-carpentry.org/listinfo/discuss
-[github]: https://github.com
-[github-flow]: https://guides.github.com/introduction/flow/
-[github-join]: https://github.com/join
-[how-contribute]: https://egghead.io/series/how-to-contribute-to-an-open-source-project-on-github
-[issues]: https://guides.github.com/features/issues/
-[swc-issues]: https://github.com/issues?q=user%3Aswcarpentry
-[swc-lessons]: https://software-carpentry.org/lessons/
-[swc-site]: https://software-carpentry.org/
-'''
-
-ROOT_CONFIG_YML = '''\
-#------------------------------------------------------------
-# Values for this lesson.
-#------------------------------------------------------------
-
-# Which carpentry is this ("swc", "dc", or "lc")?
-carpentry: "swc"
-
-# Overall title for pages.
-title: "Lesson Title"
-
-# Contact.  This *must* include the protocol: if it's an email
-# address, it must look like "mailto:lessons@software-carpentry.org",
-# or if it's a URL, "https://gitter.im/username/ProjectName".
-email: "mailto:lessons@software-carpentry.org"
-
-#------------------------------------------------------------
-# Generic settings (should not need to change).
-#------------------------------------------------------------
-
-# What kind of thing is this ("workshop" or "lesson")?
-kind: "lesson"
-
-# Magic to make URLs resolve both locally and on GitHub.
-# See https://help.github.com/articles/repository-metadata-on-github-pages/.
-repository: <USERNAME>/<PROJECT>
-
-# Sites.
-amy_site: "https://amy.software-carpentry.org/workshops"
-dc_site: "http://datacarpentry.org"
-swc_github: "https://github.com/swcarpentry"
-swc_site: "https://software-carpentry.org"
-swc_pages: "https://swcarpentry.github.io"
-lc_site: "https://librarycarpentry.github.io/"
-template_repo: "https://github.com/swcarpentry/styles"
-example_repo: "https://github.com/swcarpentry/lesson-example"
-example_site: "https://swcarpentry.github.com/lesson-example"
-workshop_repo: "https://github.com/swcarpentry/workshop-template"
-workshop_site: "https://swcarpentry.github.io/workshop-template"
-training_site: "https://swcarpentry.github.io/instructor-training"
-
-# Surveys.
-pre_survey: "https://www.surveymonkey.com/r/swc_pre_workshop_v1?workshop_id="
-post_survey: "https://www.surveymonkey.com/r/swc_post_workshop_v1?workshop_id="
-training_post_survey: "https://www.surveymonkey.com/r/post-instructor-training"
-
-# Start time in minutes (0 to be clock-independent, 540 to show a start at 09:00 am).
-start_time: 0
-
-# Specify that things in the episodes collection should be output.
-collections:
-  episodes:
-    output: true
-    permalink: /:path/index.html
-  extras:
-    output: true
-    permalink: /:path/index.html
-
-# Set the default layout for things in the episodes collection.
-defaults:
-  - values:
-      root: ..
-  - scope:
-      path: ""
-      type: episodes
-    values:
-      layout: episode
-
-# Files and directories that are not to be copied.
-exclude:
-  - Makefile
-  - bin
-
-# Turn on built-in syntax highlighting.
-highlighter: rouge
-'''
-
-ROOT_INDEX_MD = '''\
----
-layout: lesson
-root: .
-permalink: index.html  # Is the only page that don't follow the partner /:path/index.html
----
-FIXME: home page introduction
-
-> ## Prerequisites
->
-> FIXME
-{: .prereq}
-'''
-
-ROOT_REFERENCE_MD = '''\
----
-layout: reference
-root: .
----
-
-## Glossary
-
-FIXME
-'''
-
-ROOT_SETUP_MD = '''\
----
-layout: page
-title: Setup
-root: .
----
-FIXME
-'''
-
-ROOT_AIO_MD = '''\
----
-layout: page
-root: .
----
-<script>
-  window.onload = function() {
-    var lesson_episodes = [
-    {% for episode in site.episodes %}
-    "{{ episode.url}}"{% unless forloop.last %},{% endunless %}
-    {% endfor %}
-    ];
-    var xmlHttp = [];  /* Required since we are going to query every episode. */
-    for (i=0; i < lesson_episodes.length; i++) {
-      xmlHttp[i] = new XMLHttpRequest();
-      xmlHttp[i].episode = lesson_episodes[i];  /* To enable use this later. */
-      xmlHttp[i].onreadystatechange = function() {
-      if (this.readyState == 4 && this.status == 200) {
-        var article_here = document.getElementById(this.episode);
-        var parser = new DOMParser();
-        var htmlDoc = parser.parseFromString(this.responseText,"text/html");
-        var htmlDocArticle = htmlDoc.getElementsByTagName("article")[0];
-        article_here.innerHTML = htmlDocArticle.innerHTML;
-        }
-      }
-      episode_url = "{{ page.root }}" + lesson_episodes[i];
-      xmlHttp[i].open("GET", episode_url);
-      xmlHttp[i].send(null);
-    }
-  }
-</script>
-{% comment %}
-Create anchor for each one of the episodes.
-{% endcomment %}
-{% for episode in site.episodes %}
-<article id="{{ episode.url }}"></article>
-{% endfor %}
-'''
-
-EPISODES_INTRODUCTION_MD = '''\
----
-title: "Introduction"
-teaching: 0
-exercises: 0
-questions:
-- "Key question"
-objectives:
-- "First objective."
-keypoints:
-- "First key point."
----
-'''
-
-EXTRAS_ABOUT_MD = '''\
----
-layout: page
-title: About
----
-{% include carpentries.html %}
-'''
-
-EXTRAS_DISCUSS_MD = '''\
----
-layout: page
-title: Discussion
----
-FIXME
-'''
-
-EXTRAS_FIGURES_MD = '''\
----
-layout: page
-title: Figures
----
-<script>
-  window.onload = function() {
-    var lesson_episodes = [
-    {% for episode in site.episodes %}
-    "{{ episode.url}}"{% unless forloop.last %},{% endunless %}
-    {% endfor %}
-    ];
-    var xmlHttp = [];  /* Required since we are going to query every episode. */
-    for (i=0; i < lesson_episodes.length; i++) {
-      xmlHttp[i] = new XMLHttpRequest();
-      xmlHttp[i].episode = lesson_episodes[i];  /* To enable use this later. */
-      xmlHttp[i].onreadystatechange = function() {
-        if (this.readyState == 4 && this.status == 200) {
-          var article_here = document.getElementById(this.episode);
-          var parser = new DOMParser();
-          var htmlDoc = parser.parseFromString(this.responseText,"text/html");
-          var htmlDocArticle = htmlDoc.getElementsByTagName("article")[0];
-          article_here.appendChild(htmlDocArticle.getElementsByTagName("h1")[0]);
-          for (let image of htmlDocArticle.getElementsByTagName("img")) {
-            article_here.appendChild(image);
-          }
-        }
-      }
-      episode_url = "{{ page.root }}" + lesson_episodes[i];
-      xmlHttp[i].open("GET", episode_url);
-      xmlHttp[i].send(null);
-    }
-  }
-</script>
-{% comment %}
-Create anchor for each one of the episodes.
-{% endcomment %}
-{% for episode in site.episodes %}
-<article id="{{ episode.url }}"></article>
-{% endfor %}
-'''
-
-EXTRAS_GUIDE_MD = '''\
----
-layout: page
-title: "Instructor Notes"
----
-FIXME
-'''
-=======
 import shutil
->>>>>>> 4a85f2c1
 
 BOILERPLATE = (
     '.travis.yml',

{% comment %}
  Footer for lesson pages.
{% endcomment %}
<footer>
  <div class="row">
    <div class="col-md-6 copyright" align="left">
	{% if site.carpentry == "swc" %}
	Copyright &copy; 2018–{{ 'now' | date: "%Y" }}
	<a href="{{ site.carpentries_site }}">The Carpentries</a>
        <br>
        Copyright &copy; 2016–2018
	<a href="{{ site.swc_site }}">Software Carpentry Foundation</a>
	{% elsif site.carpentry == "dc" %}
	Copyright &copy; 2018–{{ 'now' | date: "%Y" }}
	<a href="{{ site.carpentries_site }}">The Carpentries</a>
        <br>
        Copyright &copy; 2016–2018
	<a href="{{ site.dc_site }}">Data Carpentry</a>
	{% elsif site.carpentry == "lc" %}
	Copyright &copy; 2016–{{ 'now' | date: "%Y" }}
	<a href="{{ site.lc_site }}">Library Carpentry</a>
	{% elsif site.carpentry == "cp" %}
	Copyright &copy; 2018–{{ 'now' | date: "%Y" }}
	<a href="{{ site.carpentries_site }}">The Carpentries</a>
	{% endif %}
    </div>
    <div class="col-md-6 help-links" align="right">
	{% if page.source %}
	{% if page.source == "Rmd" %}
	<a href="{{site.github.repository_url}}/edit/gh-pages/{{page.path|replace: "_episodes", "_episodes_rmd" | replace: ".md", ".Rmd"}}">Edit on GitHub</a>
	{% endif %}
	{% else %}
	<a href="{{site.github.repository_url}}/edit/gh-pages/{{page.path}}">Edit on GitHub</a>
	{% endif %}
	/
	<a href="{{ site.github.repository_url }}/blob/gh-pages/CONTRIBUTING.md">Contributing</a>
	/
	<a href="{{ site.github.repository_url }}/">Source</a>
	/
	<a href="{{ site.github.repository_url }}/blob/gh-pages/CITATION">Cite</a>
	/
	<a href="mailto:{{ site.email }}">Contact</a>
    </div>
  </div>
  <div class="row">
    <div class="col-md-12" align="center">
      Using <a href="https://github.com/carpentries/styles/">The Carpentries style</a>
<<<<<<< HEAD
      version <a href="https://github.com/carpentries/styles/releases/tag/v9.5.0">9.5.0</a>.
=======
      version <a href="https://github.com/carpentries/styles/releases/tag/v9.5.2">9.5.2</a>.
>>>>>>> 0ff9a92c
    </div>
  </div>
</footer><|MERGE_RESOLUTION|>--- conflicted
+++ resolved
@@ -45,11 +45,7 @@
   <div class="row">
     <div class="col-md-12" align="center">
       Using <a href="https://github.com/carpentries/styles/">The Carpentries style</a>
-<<<<<<< HEAD
-      version <a href="https://github.com/carpentries/styles/releases/tag/v9.5.0">9.5.0</a>.
-=======
       version <a href="https://github.com/carpentries/styles/releases/tag/v9.5.2">9.5.2</a>.
->>>>>>> 0ff9a92c
     </div>
   </div>
 </footer>
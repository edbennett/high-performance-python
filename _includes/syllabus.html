{% comment %}
  Display syllabus in tabular form.
  Days are displayed if at least one episode has 'start = true'.
{% endcomment %}
<div class="syllabus">
  <h2>Schedule <sup><a href="#fn1" id="ref1">1</a></sup></h2>

  {% assign day = 0 %}
  {% assign multiday = false %}
  {% for episode in site.episodes %}
    {% if episode.start %}{% assign multiday = true %}{% break %}{% endif %}
  {% endfor %}
  {% assign current = site.start_time %}

  <table class="table table-striped">
  {% for episode in site.episodes %}
    {% if episode.start %} {% comment %} Starting a new day? {% endcomment %}
      {% assign day = day | plus: 1 %}
      {% if day > 1 %} {% comment %} If about to start day 2 or later, show finishing time for previous day {% endcomment %}
        {% assign hours = current | divided_by: 60 %}
        {% assign minutes = current | modulo: 60 %}
        <tr>
          {% if multiday %}<td></td>{% endif %}
          <td class="col-md-1">{% if hours < 10 %}0{% endif %}{{ hours }}:{% if minutes < 10 %}0{% endif %}{{ minutes }}</td>
          <td class="col-md-3">Finish</td>
          <td class="col-md-7"></td>
        </tr>
      {% endif %}
      {% assign current = site.start_time %} {% comment %}Re-set start time of this episode to general daily start time {% endcomment %}
    {% endif %}
    {% assign hours = current | divided_by: 60 %}
    {% assign minutes = current | modulo: 60 %}
    <tr>
      {% if multiday %}<td class="col-md-1">{% if episode.start %}Day {{ day }}{% endif %}</td>{% endif %}
      <td class="col-md-1">{% if hours < 10 %}0{% endif %}{{ hours }}:{% if minutes < 10 %}0{% endif %}{{ minutes }}</td>
      <td class="col-md-3">
        <a href="{{ page.root }}{{ episode.url }}">{{ episode.title }}</a>
      </td>
      <td class="col-md-7">
        {% if episode.break %}
          Break
        {% else %}
          {% if episode.questions %}
            {% for question in episode.questions %}
              {{question|markdownify|strip_html}}
              {% unless forloop.last %}
              <br/>
              {% endunless %}
            {% endfor %}
          {% endif %}
        {% endif %}
      </td>
    </tr>
    {% assign current = current | plus: episode.teaching | plus: episode.exercises | plus: episode.break %}
  {% endfor %}
  {% assign hours = current | divided_by: 60 %}
  {% assign minutes = current | modulo: 60 %}
  <tr>
    {% if multiday %}<td></td>{% endif %}
    <td class="col-md-1">{% if hours < 10 %}0{% endif %}{{ hours }}:{% if minutes < 10 %}0{% endif %}{{ minutes }}</td>
    <td class="col-md-3">Finish</td>
    <td class="col-md-7"></td>
  </tr>
  </table>
<<<<<<< HEAD
  
  <hr></hr>
  <sup id="fn1">1. [The schedule is provisional and will vary depending on topics and exercises covered.]<a href="#ref1" title="Jump back to footnote 1 in the text.">↩</a></sup>
=======

  <p>
    The actual schedule may vary slightly depending on the topics and exercises chosen by the instructor.
  </p>
>>>>>>> e12c3a48

</div><|MERGE_RESOLUTION|>--- conflicted
+++ resolved
@@ -62,15 +62,9 @@
     <td class="col-md-7"></td>
   </tr>
   </table>
-<<<<<<< HEAD
-  
-  <hr></hr>
-  <sup id="fn1">1. [The schedule is provisional and will vary depending on topics and exercises covered.]<a href="#ref1" title="Jump back to footnote 1 in the text.">↩</a></sup>
-=======
 
   <p>
     The actual schedule may vary slightly depending on the topics and exercises chosen by the instructor.
   </p>
->>>>>>> e12c3a48
 
 </div>
Software Carpentry is an open source project,
and we welcome contributions of all kinds:
new lessons,
fixes to existing material,
bug reports,
and reviews of proposed changes are all equally welcome.

By contributing,
you are agreeing that Software Carpentry may redistribute your work under
[these licenses][license].
You also agree to abide by our
[contributor code of conduct][conduct].

## Getting Started

1.  Please see [the README](README.html#getting-and-giving-help)
    for advice on getting and giving help.

2.  We use GitHub flow to manage changes,
    which is explained in the chapter [Contributing to a Project][pro-git-chapter]
    in Scott Chacon's book *Pro Git*.

3.  For our lessons,
    you should branch from and submit pull requests against the `gh-pages` branch.

4.  When editing lesson pages, you need only commit changes to the Markdown source files.

<<<<<<< HEAD
5.  If you're looking for things to work on,
    please see [the list of issues for this repository][lesson-example-issues]
    or for [the template][lesson-template-issues],
    or have a look at [our actual lessons][swc-lessons].
=======
4.  If you're looking for things to work on,
    please see [the list of issues for this repository][issues],
    or for [our other lessons][swc-lessons].
>>>>>>> 1014aa0c
    Comments on issues and reviews of pull requests are equally welcome.

## Other Resources

1.  This lesson is based on the template found at
    [https://github.com/swcarpentry/lesson-template](https://github.com/swcarpentry/lesson-template).
    That repository has instructions on formatting and previewing lessons.

2.  For a list of helpful commands run `make` in this directory.

[conduct]: CONDUCT.md
[issues]: https://github.com/swcarpentry/lesson-template/issues
[license]: LICENSE.md
[pro-git-chapter]: http://git-scm.com/book/en/v2/GitHub-Contributing-to-a-Project
[swc-lessons]: http://software-carpentry.org/lessons.html<|MERGE_RESOLUTION|>--- conflicted
+++ resolved
@@ -25,16 +25,10 @@
 
 4.  When editing lesson pages, you need only commit changes to the Markdown source files.
 
-<<<<<<< HEAD
 5.  If you're looking for things to work on,
-    please see [the list of issues for this repository][lesson-example-issues]
+    please see [the list of issues for this repository][issues]
     or for [the template][lesson-template-issues],
     or have a look at [our actual lessons][swc-lessons].
-=======
-4.  If you're looking for things to work on,
-    please see [the list of issues for this repository][issues],
-    or for [our other lessons][swc-lessons].
->>>>>>> 1014aa0c
     Comments on issues and reviews of pull requests are equally welcome.
 
 ## Other Resources
@@ -46,7 +40,8 @@
 2.  For a list of helpful commands run `make` in this directory.
 
 [conduct]: CONDUCT.md
-[issues]: https://github.com/swcarpentry/lesson-template/issues
+[issues]: https://github.com/swcarpentry/lesson-example/issues
+[lesson-template-issues]: https://github.com/swcarpentry/lesson-template/issues
 [license]: LICENSE.md
 [pro-git-chapter]: http://git-scm.com/book/en/v2/GitHub-Contributing-to-a-Project
 [swc-lessons]: http://software-carpentry.org/lessons.html
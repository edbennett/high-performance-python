---
layout: page
root: .
title: "Licenses"
<<<<<<< HEAD
=======
root: .
>>>>>>> 595602dd
---
## Instructional Material

All Software Carpentry and Data Carpentry instructional material is
made available under the [Creative Commons Attribution
license][cc-by-human]. The following is a human-readable summary of
(and not a substitute for) the [full legal text of the CC BY 4.0
license][cc-by-legal].

You are free:

* to **Share**---copy and redistribute the material in any medium or format
* to **Adapt**---remix, transform, and build upon the material

for any purpose, even commercially.

The licensor cannot revoke these freedoms as long as you follow the
license terms.

Under the following terms:

* **Attribution**---You must give appropriate credit (mentioning that
  your work is derived from work that is Copyright © Software
  Carpentry and, where practical, linking to
  http://software-carpentry.org/), provide a [link to the
  license][cc-by-human], and indicate if changes were made. You may do
  so in any reasonable manner, but not in any way that suggests the
  licensor endorses you or your use.

**No additional restrictions**---You may not apply legal terms or
technological measures that legally restrict others from doing
anything the license permits.  With the understanding that:

Notices:

* You do not have to comply with the license for elements of the
  material in the public domain or where your use is permitted by an
  applicable exception or limitation.
* No warranties are given. The license may not give you all of the
  permissions necessary for your intended use. For example, other
  rights such as publicity, privacy, or moral rights may limit how you
  use the material.

## Software

Except where otherwise noted, the example programs and other software
provided by Software Carpentry and Data Carpentry are made available under the
[OSI][osi]-approved
[MIT license][mit-license].

Permission is hereby granted, free of charge, to any person obtaining
a copy of this software and associated documentation files (the
"Software"), to deal in the Software without restriction, including
without limitation the rights to use, copy, modify, merge, publish,
distribute, sublicense, and/or sell copies of the Software, and to
permit persons to whom the Software is furnished to do so, subject to
the following conditions:

The above copyright notice and this permission notice shall be
included in all copies or substantial portions of the Software.

THE SOFTWARE IS PROVIDED "AS IS", WITHOUT WARRANTY OF ANY KIND,
EXPRESS OR IMPLIED, INCLUDING BUT NOT LIMITED TO THE WARRANTIES OF
MERCHANTABILITY, FITNESS FOR A PARTICULAR PURPOSE AND
NONINFRINGEMENT. IN NO EVENT SHALL THE AUTHORS OR COPYRIGHT HOLDERS BE
LIABLE FOR ANY CLAIM, DAMAGES OR OTHER LIABILITY, WHETHER IN AN ACTION
OF CONTRACT, TORT OR OTHERWISE, ARISING FROM, OUT OF OR IN CONNECTION
WITH THE SOFTWARE OR THE USE OR OTHER DEALINGS IN THE SOFTWARE.

## Trademark

"Software Carpentry" and "Data Carpentry" and their respective logos
are registered trademarks of [NumFOCUS][numfocus].

{% include links.md %}
<|MERGE_RESOLUTION|>--- conflicted
+++ resolved
@@ -1,11 +1,7 @@
 ---
 layout: page
+title: "Licenses"
 root: .
-title: "Licenses"
-<<<<<<< HEAD
-=======
-root: .
->>>>>>> 595602dd
 ---
 ## Instructional Material
 
